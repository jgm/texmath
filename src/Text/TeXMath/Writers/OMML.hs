--- conflicted
+++ resolved
@@ -179,29 +179,16 @@
                                   , mnode "e" $ concatMap (showExp props) xs
                                   ] ]
 
-<<<<<<< HEAD
    EIdentifier x    -> [str props x]
    EMathOperator x  -> [makeText TextNormal x]  -- TODO revisit, use props?
    EStretchy x      -> showExp props x  -- no support for stretchy in OMML
    ESymbol _ x      -> [str props x]
-   ESpace "0.167em" -> [str props "\x2009"]
-   ESpace "0.222em" -> [str props "\x2005"]
-   ESpace "0.278em" -> [str props "\x2004"]
-   ESpace "0.333em" -> [str props "\x2004"]
-   ESpace "1em"     -> [str props "\x2001"]
-   ESpace "2em"     -> [str props "\x2001\x2001"]
-=======
-   EIdentifier x    -> [str [] x]
-   EMathOperator x  -> [makeText TextNormal x]
-   EStretchy x      -> showExp x  -- no support for stretchy in OMML
-   ESymbol _ x      -> [str [] x]
-   ESpace 0.167     -> [str [] "\x2009"]
-   ESpace 0.222     -> [str [] "\x2005"]
-   ESpace 0.278     -> [str [] "\x2004"]
-   ESpace 0.333     -> [str [] "\x2004"]
-   ESpace 1         -> [str [] "\x2001"]
-   ESpace 2         -> [str [] "\x2001\x2001"]
->>>>>>> 75ec387e
+   ESpace 0.167     -> [str props "\x2009"]
+   ESpace 0.222     -> [str props "\x2005"]
+   ESpace 0.278     -> [str props "\x2004"]
+   ESpace 0.333     -> [str props "\x2004"]
+   ESpace 1         -> [str props "\x2001"]
+   ESpace 2         -> [str props "\x2001\x2001"]
    ESpace _         -> [] -- this is how the xslt sheet handles all spaces
    EBinary c x y    -> [showBinary props c x y]
    EUnder x (ESymbol Accent [c]) | isBarChar c ->
