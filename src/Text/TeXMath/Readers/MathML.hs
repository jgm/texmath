{-# LANGUAGE ViewPatterns #-}
{-
Copyright (C) 2014 Matthew Pickering <matthewtpickering@gmail.com>

This program is free software; you can redistribute it and/or modify
it under the terms of the GNU General Public License as published by
the Free Software Foundation; either version 2 of the License, or
(at your option) any later version.

This program is distributed in the hope that it will be useful,
but WITHOUT ANY WARRANTY; without even the implied warranty of
MERCHANTABILITY or FITNESS FOR A PARTICULAR PURPOSE.  See the
GNU General Public License for more details.

You should have received a copy of the GNU General Public License
along with this program; if not, write to the Free Software
Foundation, Inc., 59 Temple Place, Suite 330, Boston, MA  02111-1307  USA
-}
{-
Parses MathML in conformance with the MathML3 specification.

Unimplemented features
  - menclose
  - mpadded
  - mmultiscripts (etc)
  - malignmark
  - maligngroup
  - Elementary Math

To Improve
  - Handling of menclose
  - Handling of mstyle
-}

module Text.TeXMath.Readers.MathML (readMathML) where

import Text.XML.Light hiding (onlyText)
import Text.TeXMath.Types
import Text.TeXMath.Readers.MathML.MMLDict (getOperator)
import Text.TeXMath.Readers.MathML.EntityMap (getUnicode)
import Text.TeXMath.Shared (getTextType, readLength)
import Text.TeXMath.Compat (throwError, Except, runExcept, MonadError)
import Control.Applicative ((<$>), (<|>), (<*>))i
import Control.Arrow ((&&&))
import Data.Maybe (fromMaybe, listToMaybe)
import Data.Monoid (mconcat, First(..), getFirst)
import Data.List (transpose)
import Control.Monad (filterM, guard)
import Control.Monad.Reader (ReaderT, runReaderT, asks, local)
import Data.Generics (everywhere, mkT)

-- | Parse a MathML expression to a list of 'Exp'
readMathML :: String -> Either String [Exp]
readMathML inp = map fixTree <$> (runExcept (flip runReaderT def (i >>= parseMathML)))
  where
    i = maybeToEither "Invalid XML" (parseXMLDoc inp)

fixTree :: Exp -> Exp
fixTree = everywhere (mkT fixNesting)

data MMLState = MMLState { attrs :: [Attr]
                         , position :: Maybe FormType }

type MML = ReaderT MMLState (Except String)

parseMathML :: Element -> MML [Exp]
parseMathML e@(name -> "math") = group e
parseMathML _ = throwError "Root must be math element"

expr :: Element -> MML Exp
expr e = local (addAttrs (elAttribs e)) (expr' e)

expr' :: Element -> MML Exp
expr' e =
  case name e of
    "mi" -> ident e
    "mn" -> number e
    "mo" -> op e
    "mtext" -> text e
    "ms" -> literal e
    "mspace" -> space e
    "mrow" -> row e
    "mstyle" -> row e
    "mfrac" -> frac e
    "msqrt" -> msqrt e
    "mroot" -> kroot e
    "merror" -> return $ empty
    "mpadded" -> row e
    "mphantom" -> phantom e
    "mfenced" -> fenced e
    "menclose" -> enclosed e
    "msub" -> sub e
    "msup" -> sup e
    "msubsup" -> subsup e
    "munder" -> under e
    "mover" -> over e
    "munderover" -> underover e
    "mtable" -> table e
    "maction" -> action e
    "semantics" -> semantics e
    _ -> return $ empty


-- Tokens

empty :: Exp
empty = EGrouped []

isEmpty :: Exp -> Bool
isEmpty (EGrouped []) = True
isEmpty _ = False

ident :: Element -> MML Exp
ident e =  do
  mv <- maybe EIdentifier (EText . getTextType) <$> findAttrQ "mathvariant" e
  return $ mv (getString e)

number :: Element -> MML Exp
number e = return $ ENumber (getString e)

op :: Element -> MML Exp
op e = do
  Just inferredPosition <- (<|>) <$> (getFormType <$> findAttrQ "form" e)
                            <*> asks position
  let opString = getString e
  let dummy = Operator opString "" inferredPosition 0 0 0 ["mathoperator"]
  let opDict = fromMaybe dummy
                (getOperator opString inferredPosition)
  props <- filterM (checkAttr (properties opDict))
            ["mathoperator", "fence", "accent", "stretchy"]
  let objectPosition = form opDict
  let stretchCons = if ("stretchy" `elem` props)
                      then EStretchy else id
  let ts =  [("accent", ESymbol Accent), ("mathoperator", EMathOperator),
            ("fence", ESymbol (getPosition objectPosition))]
  let constructor =
        fromMaybe (ESymbol Op)
          (getFirst . mconcat $ map (First . flip lookup ts) props)
  return $ (stretchCons . constructor) (oper opDict)
  where
    checkAttr ps v = maybe (v `elem` ps) (=="true") <$> findAttrQ v e

text :: Element -> MML Exp
text e = do
  textStyle <- maybe TextNormal getTextType
                <$> (findAttrQ "mathvariant" e)
  return $ EText textStyle (getString e)

literal :: Element -> MML Exp
literal e = do
  lquote <- fromMaybe "\x201C" <$> findAttrQ "lquote" e
  rquote <- fromMaybe "\x201D" <$> findAttrQ "rquote" e
  EText ttype cont <- text e
  return $ EText ttype (lquote ++ cont ++ rquote)

space :: Element -> MML Exp
space e = do
  width <- fromMaybe "0.0em" <$> (findAttrQ "width" e)
  return $ ESpace (thicknessToNum width)

-- Layout

row :: Element -> MML Exp
<<<<<<< HEAD
row e = do
  textStyle <- maybe TextNormal getTextType <$> (findAttrQ "mathvariant" e)
  front <- mapM expr frontSpaces
  middle <- local resetPosition (row' body)
  end <- local resetPosition (mapM expr endSpaces)
  return $ case textStyle of
                TextNormal -> EGrouped (front ++ middle ++ end)
                tt         -> EStyled tt (front ++ middle ++ end)
=======
row e = EGrouped <$> group e

group :: Element -> MML [Exp]
group e = do
  front <- mapM expr frontSpaces
  middle <- local resetPosition (row' body)
  end <- local resetPosition (mapM expr endSpaces)
  return $ (front ++ middle ++ end)
>>>>>>> 75ec387e
  where
    cs = elChildren e
    (frontSpaces, noFront)  = span spacelike cs
    (endSpaces, body) = let (as, bs) = span spacelike (reverse noFront) in
                          (reverse as, reverse bs)

row' :: [Element] -> MML [Exp]
row' [] = return []
row' [x] = do
              pos <- maybe FInfix (const FPostfix) <$> asks position
              (:[]) <$> local (setPosition pos) (expr x)
row' (x:xs) =
  do
    pos <- maybe FPrefix (const FInfix) <$> asks position
    e  <- local (setPosition pos) (expr x)
    es <- local (setPosition pos) (row' xs)
    return (e: es)


frac :: Element -> MML Exp
frac e = do
  [num, dom] <- mapM expr =<< (checkArgs 2 e)
  rawThick <- findAttrQ "linethickness" e
  let constructor = (maybe "\\frac" (\l -> "\\genfrac{}{}{" ++ l ++ "}{}"))
                 (thicknessZero =<< rawThick)
  return $ EBinary constructor num dom

msqrt :: Element -> MML Exp
msqrt e = EUnary "\\sqrt" <$> (row e)

kroot :: Element -> MML Exp
kroot e = do
  [base, index] <- mapM expr =<< (checkArgs 2 e)
  return $ EBinary "\\sqrt" index base

phantom :: Element -> MML Exp
phantom e = EUnary "\\phantom" <$> row e

fenced :: Element -> MML Exp
fenced e = do
  open  <- fromMaybe "(" <$> (findAttrQ "open" e)
  close <- fromMaybe ")" <$> (findAttrQ "close" e)
  let surrounded = not (null open || null close)
  sep  <- fromMaybe "," <$> (findAttrQ "separators" e)
  let expanded =
        case sep of
          "" -> elChildren e
          _  ->
            let seps = map (\x -> unode "mo" [x]) sep
                sepsList = seps ++ repeat (last seps) in
                fInterleave (elChildren e) (sepsList)
  case (sep, surrounded) of
    ("", True) -> EDelimited open close <$> mapM expr (elChildren e)
    (_, True)  -> expr $ sepAttr (unode "mfenced"
                    (elAttribs e, expanded))
    (_, False) -> expr $ unode "mrow"
                          ([unode "mo" open | not $ null open] ++
                           [unode "mrow" expanded] ++
                           [unode "mo" close | not $ null close])
  where
    sepAttr = add_attr (Attr (unqual "separators") "")


-- This could approximate the variants
enclosed :: Element -> MML Exp
enclosed = row

action :: Element -> MML Exp
action e = do
  selection <-  maybe 1 read <$> (findAttrQ "selction" e)  -- 1-indexing
  expr =<< maybeToEither ("Selection out of range")
            (listToMaybe $ drop (selection - 1) (elChildren e))

-- Scripts and Limits

sub :: Element -> MML Exp
sub e = do
  [base, subs] <- (checkArgs 2 e)
  ESub <$> expr base <*> postfixExpr subs

sup :: Element -> MML Exp
sup e = do
  [base, sups] <- (checkArgs 2 e)
  ESuper <$> expr base <*> postfixExpr sups

subsup :: Element -> MML Exp
subsup e = do
  [base, subs, sups] <- (checkArgs 3 e)
  ESubsup <$> expr base <*> (postfixExpr subs)
                         <*> (postfixExpr sups)

under :: Element -> MML Exp
under e = do
  [base, below] <- (checkArgs 2 e)
  EUnder <$> expr base <*> (postfixExpr below)

over :: Element -> MML Exp
over e = do
  [base, above] <- (checkArgs 2 e)
  EOver <$>  expr base <*> (postfixExpr above)

underover :: Element -> MML Exp
underover e = do
  [base, below, above] <- (checkArgs 3 e)
  EUnderover <$> expr base  <*> (postfixExpr below)
                             <*> (postfixExpr above)

-- Other

semantics :: Element -> MML Exp
semantics e = do
  guard (not $ null cs)
  first <- expr (head cs)
  if isEmpty first
    then fromMaybe empty . getFirst . mconcat <$> mapM annotation (tail cs)
    else return first
  where
    cs = elChildren e

annotation :: Element -> MML (First Exp)
annotation e = do
  encoding <- findAttrQ "encoding" e
  case encoding of
    Just "application/mathml-presentation+xml" ->
      First . Just . EGrouped <$> mapM expr (elChildren e)
    Just "MathML-Presentation" ->
      First . Just . EGrouped <$> mapM expr (elChildren e)
    _ -> return (First Nothing)

-- Table

table :: Element -> MML Exp
table e = do
  defAlign <- maybe AlignDefault toAlignment <$> (findAttrQ "columnalign" e)
  rs <- mapM (tableRow defAlign) (elChildren e)
  let (onlyAligns, exprs) = (map .map) fst &&& (map . map) snd $ rs
  let rs' = map (pad (maximum (map length rs))) exprs
  let aligns = map findAlign (transpose onlyAligns)
  return $ EArray aligns rs'
  where
    findAlign xs = if null xs then AlignDefault
                    else foldl1 combine xs
    combine x y = if x == y then x else AlignDefault

tableRow :: Alignment -> Element -> MML [(Alignment, [Exp])]
tableRow a e = do
  align <- maybe a toAlignment <$> (findAttrQ "columnalign" e)
  case name e of
    "mtr" -> mapM (tableCell align) (elChildren e)
    "mlabeledtr" -> mapM (tableCell align) (tail $ elChildren e)
    _ -> throwError $ "Invalid Element: Only expecting mtr elements " ++ err e

tableCell :: Alignment -> Element -> MML (Alignment, [Exp])
tableCell a e = do
  align <- maybe a toAlignment <$> (findAttrQ "columnalign" e)
  case name e of
    "mtd" -> (,) align <$> mapM expr (elChildren e)
    _ -> throwError $ "Invalid Element: Only expecting mtd elements " ++ err e

-- Fixup

-- See Exception for embellished operators in handbox
-- This only affects stretched

fixNesting :: Exp -> Exp
fixNesting (EOver (EStretchy e) s) = EStretchy (EOver e s)
fixNesting (EUnder (EStretchy e) s) = EStretchy (EUnder e s)
fixNesting (EUnderover (EStretchy e) s1 s2) = EStretchy (EUnderover e s1 s2)
fixNesting (ESub (EStretchy e) s) = EStretchy (ESub e s)
fixNesting (ESuper (EStretchy e) s) = EStretchy (ESuper e s)
fixNesting (ESubsup (EStretchy e) s1 s2) = EStretchy (ESubsup e s1 s2)
fixNesting e = e

-- Library Functions

maybeToEither :: (MonadError e m) => e -> Maybe a -> m a
maybeToEither = flip maybe return . throwError

--interleave up to end of shorter list
fInterleave :: [a] -> [a] -> [a]
fInterleave [] _ = []
fInterleave _ [] = []
fInterleave (x:xs) ys = x : fInterleave ys xs

-- MMLState helper functions

def :: MMLState
def = MMLState [] Nothing

addAttrs :: [Attr] -> MMLState -> MMLState
addAttrs as s = s {attrs = as ++ attrs s }

setPosition :: FormType -> MMLState -> MMLState
setPosition p s = s {position = Just p}

resetPosition :: MMLState -> MMLState
resetPosition s = s {position = Nothing}

-- Utility

getString :: Element -> String
getString e = (stripSpaces . concatMap cdData . onlyText . elContent) e

-- Finds only text data and replaces entity references with corresponding
-- characters
onlyText :: [Content] -> [CData]
onlyText [] = []
onlyText ((Text c):xs) = c : onlyText xs
onlyText (CRef s : xs)  = (CData CDataText (fromMaybe s $ getUnicode s) Nothing) : onlyText xs
onlyText (_:xs) = onlyText xs

checkArgs :: Int -> Element -> MML [Element]
checkArgs x e = do
  let cs = elChildren e
  if nargs x cs
    then return cs
    else (throwError ("Incorrect number of arguments for " ++ err e))

nargs :: Int -> [a] -> Bool
nargs n xs = length xs == n

err :: Element -> String
err e = name e ++ " line: " ++ (show $ elLine e) ++ (show e)


findAttrQ :: String -> Element -> MML (Maybe String)
findAttrQ s e = do
  inherit <- asks (lookupAttrQ s . attrs)
  return $
    findAttr (QName s Nothing Nothing) e
      <|> inherit

lookupAttrQ :: String -> [Attr] -> Maybe String
lookupAttrQ s = lookupAttr (QName s Nothing Nothing)

name :: Element -> String
name (elName -> (QName n _ _)) = n

stripSpaces :: String -> String
stripSpaces = reverse . (dropWhile isSpace) . reverse . (dropWhile isSpace)

toAlignment :: String -> Alignment
toAlignment "left" = AlignLeft
toAlignment "center" = AlignCenter
toAlignment "right" = AlignRight
toAlignment _ = AlignDefault

getPosition :: FormType -> TeXSymbolType
getPosition (FPrefix) = Open
getPosition (FPostfix) = Close
getPosition (FInfix) = Op

getFormType :: Maybe String -> Maybe FormType
getFormType (Just "infix") = (Just FInfix)
getFormType (Just "prefix") = (Just FPrefix)
getFormType (Just "postfix") = (Just FPostfix)
getFormType _ = Nothing

pad :: Int -> [[a]] -> [[a]]
pad n xs = xs ++ (replicate (n - len) [])
  where
    len = length xs

isSpace :: Char -> Bool
isSpace ' '  = True
isSpace '\t' = True
isSpace '\n' = True
isSpace _    = False

spacelikeElems, cSpacelikeElems :: [String]
spacelikeElems = ["mtext", "mspace", "maligngroup", "malignmark"]
cSpacelikeElems = ["mrow", "mstyle", "mphantom", "mpadded"]

spacelike :: Element -> Bool
spacelike e@(name -> uid) =
  uid `elem` spacelikeElems || uid `elem` cSpacelikeElems &&
    and (map spacelike (elChildren e))

thicknessZero :: String -> Maybe String
thicknessZero s =
  let l = thicknessToNum s in
  if l == 0.0 then Just "0.0em" else Nothing

thicknessToNum :: String -> Double
thicknessToNum "thin" = 0.175
thicknessToNum "medium" = 0.5
thicknessToNum "thick" = 1
thicknessToNum v = fromMaybe 0.5 (readLength v)

postfixExpr :: Element -> MML Exp
postfixExpr e = local (setPosition FPostfix) (expr e)
<|MERGE_RESOLUTION|>--- conflicted
+++ resolved
@@ -40,7 +40,7 @@
 import Text.TeXMath.Readers.MathML.EntityMap (getUnicode)
 import Text.TeXMath.Shared (getTextType, readLength)
 import Text.TeXMath.Compat (throwError, Except, runExcept, MonadError)
-import Control.Applicative ((<$>), (<|>), (<*>))i
+import Control.Applicative ((<$>), (<|>), (<*>))
 import Control.Arrow ((&&&))
 import Data.Maybe (fromMaybe, listToMaybe)
 import Data.Monoid (mconcat, First(..), getFirst)
@@ -80,7 +80,7 @@
     "ms" -> literal e
     "mspace" -> space e
     "mrow" -> row e
-    "mstyle" -> row e
+    "mstyle" -> style e
     "mfrac" -> frac e
     "msqrt" -> msqrt e
     "mroot" -> kroot e
@@ -160,17 +160,12 @@
 
 -- Layout
 
+style :: Element -> MML Exp
+style e = do
+  textStyle <- maybe TextNormal getTextType <$> (findAttrQ "mathvariant" e)
+  EStyled textStyle <$> group e
+
 row :: Element -> MML Exp
-<<<<<<< HEAD
-row e = do
-  textStyle <- maybe TextNormal getTextType <$> (findAttrQ "mathvariant" e)
-  front <- mapM expr frontSpaces
-  middle <- local resetPosition (row' body)
-  end <- local resetPosition (mapM expr endSpaces)
-  return $ case textStyle of
-                TextNormal -> EGrouped (front ++ middle ++ end)
-                tt         -> EStyled tt (front ++ middle ++ end)
-=======
 row e = EGrouped <$> group e
 
 group :: Element -> MML [Exp]
@@ -179,7 +174,6 @@
   middle <- local resetPosition (row' body)
   end <- local resetPosition (mapM expr endSpaces)
   return $ (front ++ middle ++ end)
->>>>>>> 75ec387e
   where
     cs = elChildren e
     (frontSpaces, noFront)  = span spacelike cs
